--- conflicted
+++ resolved
@@ -15,21 +15,15 @@
 
 typedef unsigned int sel4cp_channel;
 typedef unsigned int sel4cp_pd;
-<<<<<<< HEAD
-=======
 typedef unsigned int sel4cp_vm;
->>>>>>> 0808b586
 typedef seL4_MessageInfo_t sel4cp_msginfo;
 
 #define BASE_OUTPUT_NOTIFICATION_CAP 10
 #define BASE_ENDPOINT_CAP 74
 #define BASE_IRQ_CAP 138
 #define BASE_TCB_CAP 202
-<<<<<<< HEAD
-=======
 #define BASE_VM_TCB_CAP 266
 #define BASE_VCPU_CAP 330
->>>>>>> 0808b586
 
 #define SEL4CP_MAX_CHANNELS 63
 
@@ -50,30 +44,6 @@
  * Output a NUL terminated string to the debug console.
  */
 void sel4cp_dbg_puts(const char *s);
-
-static inline void memzero(void *s, unsigned long n)
-{
-    uint8_t *p;
-
-    /* Otherwise, we use a slower, simple memset. */
-    for (p = (uint8_t *)s; n > 0; n--, p++) {
-        *p = 0;
-    }
-}
-
-static inline void
-sel4cp_internal_crash(seL4_Error err)
-{
-    /*
-     * Currently crash be dereferencing NULL page
-     *
-     * Actually derference 'err' which means the crash reporting will have
-     * `err` as the fault address. A bit of a cute hack. Not a good long term
-     * solution but good for now.
-     */
-    int *x = (int *)(uintptr_t) err;
-    *x = 0;
-}
 
 static inline void
 sel4cp_internal_crash(seL4_Error err)
@@ -105,12 +75,7 @@
 sel4cp_pd_restart(sel4cp_pd pd, uintptr_t entry_point)
 {
     seL4_Error err;
-<<<<<<< HEAD
     seL4_UserContext ctxt = {0};
-=======
-    seL4_UserContext ctxt;
-    memzero(&ctxt, sizeof(seL4_UserContext));
->>>>>>> 0808b586
     ctxt.pc = entry_point;
     err = seL4_TCB_WriteRegisters(
         BASE_TCB_CAP + pd,
@@ -120,13 +85,8 @@
         &ctxt
     );
 
-<<<<<<< HEAD
-=======
-    sel4cp_dbg_puts("restarted pd\n");
-
->>>>>>> 0808b586
     if (err != seL4_NoError) {
-        sel4cp_dbg_puts("sel4cp_pd_restart: error writing registers\n");
+        sel4cp_dbg_puts("sel4cp_pd_restart: error writing TCB registers\n");
         sel4cp_internal_crash(err);
     }
 }
@@ -137,11 +97,7 @@
     seL4_Error err;
     err = seL4_TCB_Suspend(BASE_TCB_CAP + pd);
     if (err != seL4_NoError) {
-<<<<<<< HEAD
-        sel4cp_dbg_puts("sel4cp_pd_restart: error writing registers\n");
-=======
         sel4cp_dbg_puts("sel4cp_pd_stop: error suspending TCB\n");
->>>>>>> 0808b586
         sel4cp_internal_crash(err);
     }
 }
@@ -194,8 +150,7 @@
 sel4cp_vm_restart(sel4cp_vm vm, uintptr_t entry_point)
 {
     seL4_Error err;
-    seL4_UserContext ctxt;
-    memzero(&ctxt, sizeof(seL4_UserContext));
+    seL4_UserContext ctxt = {0};
     ctxt.pc = entry_point;
     err = seL4_TCB_WriteRegisters(
         BASE_VM_TCB_CAP + vm,
