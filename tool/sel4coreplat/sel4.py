#
# Copyright 2021, Breakaway Consulting Pty. Ltd.
#
# SPDX-License-Identifier: BSD-2-Clause
#
from dataclasses import dataclass, fields
from enum import IntEnum
from typing import List, Optional, Set, Tuple
from struct import pack, Struct

from sel4coreplat.util import MemoryRegion, DisjointMemoryRegion, UserError, lsb, round_down, round_up
from sel4coreplat.elf import ElfFile
from sel4coreplat.sysxml import SysMap


class KernelArch:
    AARCH64 = 1
    RISCV64 = 2


@dataclass(frozen=True, eq=True)
class KernelConfig:
    arch: KernelArch
    word_size: int
    minimum_page_size: int
    paddr_user_device_top: int
    kernel_frame_size: int
    root_cnode_bits: int
    cap_address_bits: int
    fan_out_limit: int
    have_fpu: bool
    page_table_levels: int

# Kernel Objects:

# @ivanv: comment how these work
class Sel4Object(IntEnum):
    Untyped = 0
    Tcb = 1
    Endpoint = 2
    Notification = 3
    CNode = 4
    SchedContext = 5
    Reply = 6
    SmallPage = 7
    LargePage = 8
    HugePage = 9
    PageTable = 10
    PageDirectory = 11
    PageUpperDirectory = 12
    PageGlobalDirectory = 13
    VSpace = 14

    def get_id(self, kernel_config: KernelConfig) -> int:
        if kernel_config.arch == KernelArch.AARCH64:
            if self in AARCH64_OBJECTS:
                return AARCH64_OBJECTS[self]
            else:
                return self
        elif kernel_config.arch == KernelArch.RISCV64:
            if self in RISCV64_OBJECTS:
                return RISCV64_OBJECTS[self]
            else:
                return self
        else:
            raise Exception(f"Unknown kernel architecture {arch}")


# Note AArch32 will have a different virtual address space and hence seL4 page
# objects will look different there.
AARCH64_OBJECTS = {
    Sel4Object.HugePage: 7,
    Sel4Object.PageUpperDirectory: 8,
    Sel4Object.PageGlobalDirectory: 9,
    Sel4Object.SmallPage: 10,
    Sel4Object.LargePage: 11,
    Sel4Object.PageTable: 12,
    Sel4Object.PageDirectory: 13,
     # A VSpace on AArch64 is represented by a PageGlobalDirectory
    Sel4Object.VSpace: 9,
}


# Note that here we make the assumption that we are using Sv39 platforms as
# larger address spaces (Sv48, Sv59) have Tera pages and smaller address spaces
# (Sv32) lack Giga pages.
RISCV64_OBJECTS = {
    Sel4Object.HugePage: 7,
    Sel4Object.SmallPage: 8,
    Sel4Object.LargePage: 9,
    Sel4Object.PageTable: 10,
    # A VSpace on RISC-V is represented by a PageTable
    Sel4Object.VSpace: 10,
}


SEL4_OBJECT_TYPE_NAMES = {
    Sel4Object.Untyped: "SEL4_UNTYPED_OBJECT",
    Sel4Object.Tcb: "SEL4_TCB_OBJECT",
    Sel4Object.Endpoint: "SEL4_ENDPOINT_OBJECT",
    Sel4Object.Notification: "SEL4_NOTIFICATION_OBJECT",
    Sel4Object.CNode: "SEL4_CNODE_OBJECT",
    Sel4Object.SchedContext: "SEL4_SCHEDCONTEXT_OBJECT",
    Sel4Object.Reply: "SEL4_REPLY_OBJECT",
    Sel4Object.SmallPage: "SEL4_SMALL_PAGE_OBJECT",
    Sel4Object.LargePage: "SEL4_LARGE_PAGE_OBJECT",
    Sel4Object.HugePage: "SEL4_HUGE_PAGE_SIZE",
    Sel4Object.PageTable: "SEL4_PAGE_TABLE_OBJECT",
    Sel4Object.PageDirectory: "SEL4_PAGE_DIRECTORY_OBJECT",
    Sel4Object.PageUpperDirectory: "SEL4_PAGE_DIRECTORY_OBJECT",
    Sel4Object.VSpace: "SEL4_VSPACE_OBJECT",
}

# Note that these sizes can be architecture specific but for now we only
# support 64-bit ARM and RISC-V where these happen to be the same.
FIXED_OBJECT_SIZES = {
    Sel4Object.Tcb: 1 << 11,
    Sel4Object.Endpoint: 1 << 4,
    Sel4Object.Notification: 1 << 6,
    Sel4Object.Reply: 1 << 5,

    Sel4Object.VSpace: 1 << 12,
    Sel4Object.HugePage: 1 << 30,
    Sel4Object.SmallPage: 1 << 12,
    Sel4Object.LargePage: 1 << 21,
    Sel4Object.PageTable: 1 << 12,
    Sel4Object.PageDirectory: 1 << 12,
    Sel4Object.PageUpperDirectory: 1 << 12,
}


VARIABLE_SIZE_OBJECTS = {
    Sel4Object.CNode,
    Sel4Object.Untyped,
    Sel4Object.SchedContext,
}

# @ivanv: while it's probably hard to get these constants wrong,
# it would be nice to explain a bit + say where they are defined in the kernel
SEL4_SLOT_SIZE = (1 << 5)

SEL4_RIGHTS_WRITE = 1
SEL4_RIGHTS_READ = 2
SEL4_RIGHTS_GRANT = 4
SEL4_RIGHTS_GRANT_REPLY = 8

SEL4_RIGHTS_ALL = 0xf

SEL4_ARM_PAGE_CACHEABLE = 1
SEL4_ARM_PARITY_ENABLED = 2
SEL4_ARM_EXECUTE_NEVER = 4

SEL4_ARM_DEFAULT_VMATTRIBUTES = 3

SEL4_RISCV_DEFAULT_VMATTRIBUTES = 0
SEL4_RISCV_EXECUTE_NEVER = 1

SEL4_RISCV_PAGE_BITS = 12

# FIXME: There should be a better way of determining these, so they don't
# have to be hard coded
INIT_NULL_CAP_ADDRESS = 0
INIT_TCB_CAP_ADDRESS = 1
INIT_CNODE_CAP_ADDRESS = 2
INIT_VSPACE_CAP_ADDRESS = 3
IRQ_CONTROL_CAP_ADDRESS = 4  # Singleton
ASID_CONTROL_CAP_ADDRESS = 5  # Singleton
INIT_ASID_POOL_CAP_ADDRESS = 6
IO_PORT_CONTROL_CAP_ADDRESS = 7  # Null on this platform @ivanv clarify "this platform"
IO_SPACE_CAP_ADDRESS = 8  # Null on this platform
BOOT_INFO_FRAME_CAP_ADDRESS = 9
INIT_THREAD_IPC_BUFFER_CAP_ADDRESS = 10
DOMAIN_CAP_ADDRESS = 11
SMMU_SID_CONTROL_CAP_ADDRESS = 12
SMMU_CB_CONTROL_CAP_ADDRESS = 13
INIT_THREAD_SC_CAP_ADDRESS = 14


def _get_n_paging(region: MemoryRegion, bits: int) -> int:
    start = round_down(region.base, 1 << bits)
    end = round_up(region.end, 1 << bits)
    return (end - start) // (1 << bits)


def _get_arch_n_paging(arch: KernelArch, region: MemoryRegion) -> int:
    if arch == KernelArch.RISCV64:
        # ASSUMPTION: RISC-V platforms use Sv39 which means the kernel uses
        # 3 page table levels. See CONFIG_PT_LEVELS for details.
        # @ivanv: should probably change this to support whatever CONFIG_PT_LEVEL is
        PT_INDEX_OFFSET  =  12
        PD_INDEX_OFFSET  =  (PT_INDEX_OFFSET + 9)
        PUD_INDEX_OFFSET =  (PD_INDEX_OFFSET + 9)

        return (
            _get_n_paging(region, PUD_INDEX_OFFSET) +
            _get_n_paging(region, PD_INDEX_OFFSET)
        )
    elif arch == KernelArch.AARCH64:
        PT_INDEX_OFFSET  =  12
        PD_INDEX_OFFSET  =  (PT_INDEX_OFFSET + 9)
        PUD_INDEX_OFFSET =  (PD_INDEX_OFFSET + 9)
        PGD_INDEX_OFFSET =  (PUD_INDEX_OFFSET + 9)

        return (
            _get_n_paging(region, PGD_INDEX_OFFSET) +
            _get_n_paging(region, PUD_INDEX_OFFSET) +
            _get_n_paging(region, PD_INDEX_OFFSET)
        )
    else:
        raise Exception(f"Unknown kernel architecture {arch}")


# Unlike on ARM, seL4_UserContext is the same on 32-bit and 64-bit RISC-V
class Sel4RiscvRegs:
    """
    typedef struct seL4_UserContext_ {
        seL4_Word pc;
        seL4_Word ra;
        seL4_Word sp;
        seL4_Word gp;

        seL4_Word s0;
        seL4_Word s1;
        seL4_Word s2;
        seL4_Word s3;
        seL4_Word s4;
        seL4_Word s5;
        seL4_Word s6;
        seL4_Word s7;
        seL4_Word s8;
        seL4_Word s9;
        seL4_Word s10;
        seL4_Word s11;

        seL4_Word a0;
        seL4_Word a1;
        seL4_Word a2;
        seL4_Word a3;
        seL4_Word a4;
        seL4_Word a5;
        seL4_Word a6;
        seL4_Word a7;

        seL4_Word t0;
        seL4_Word t1;
        seL4_Word t2;
        seL4_Word t3;
        seL4_Word t4;
        seL4_Word t5;
        seL4_Word t6;

        seL4_Word tp;
    } seL4_UserContext;

    """
    # FIXME: This is pretty terrible, but for now... explicit better than implicit
    # NOTE: We could optimize so that we can see how many register are actually set
    # in a given set to reduce space
    def __init__(self,
        pc: Optional[int] = None,
        ra: Optional[int] = None,
        sp: Optional[int] = None,
        gp: Optional[int] = None,
        s0: Optional[int] = None,
        s1: Optional[int] = None,
        s2: Optional[int] = None,
        s3: Optional[int] = None,
        s4: Optional[int] = None,
        s5: Optional[int] = None,
        s6: Optional[int] = None,
        s7: Optional[int] = None,
        s8: Optional[int] = None,
        s9: Optional[int] = None,
        s10: Optional[int] = None,
        s11: Optional[int] = None,
        a0: Optional[int] = None,
        a1: Optional[int] = None,
        a2: Optional[int] = None,
        a3: Optional[int] = None,
        a4: Optional[int] = None,
        a5: Optional[int] = None,
        a6: Optional[int] = None,
        a7: Optional[int] = None,
        t0: Optional[int] = None,
        t1: Optional[int] = None,
        t2: Optional[int] = None,
        t3: Optional[int] = None,
        t4: Optional[int] = None,
        t5: Optional[int] = None,
        t6: Optional[int] = None,
        tp: Optional[int] = None,
    ):
        self.pc          = pc
        self.ra          = ra
        self.sp          = sp
        self.gp          = gp
        self.s0          = s0
        self.s1          = s1
        self.s2          = s2
        self.s3          = s3
        self.s4          = s4
        self.s5          = s5
        self.s6          = s6
        self.s7          = s7
        self.s8          = s8
        self.s9          = s9
        self.s10         = s10
        self.s11         = s11
        self.a0          = a0
        self.a1          = a1
        self.a2          = a2
        self.a3          = a3
        self.a4          = a4
        self.a5          = a5
        self.a6          = a6
        self.a7          = a7
        self.t0          = t0
        self.t1          = t1
        self.t2          = t2
        self.t3          = t3
        self.t4          = t4
        self.t5          = t5
        self.t6          = t6
        self.tp          = tp

    def count(self) -> int:
        # FIXME: Optimize when most are none
        return len(self.as_tuple())

    def as_tuple(self) -> Tuple[int, ...]:
        raw = (
        self.pc ,
        self.ra ,
        self.sp ,
        self.gp ,
        self.s0 ,
        self.s1 ,
        self.s2 ,
        self.s3 ,
        self.s4 ,
        self.s5 ,
        self.s6 ,
        self.s7 ,
        self.s8 ,
        self.s9 ,
        self.s10,
        self.s11,
        self.a0 ,
        self.a1 ,
        self.a2 ,
        self.a3 ,
        self.a4 ,
        self.a5 ,
        self.a6 ,
        self.a7 ,
        self.t0 ,
        self.t1 ,
        self.t2 ,
        self.t3 ,
        self.t4 ,
        self.t5 ,
        self.t6 ,
        self.tp ,
        )
        return tuple(0 if x is None else x for x in raw)


class Sel4Aarch64Regs:
    """
typedef struct seL4_UserContext_ {
    /* frame registers */
    seL4_Word pc, sp, spsr, x0, x1, x2, x3, x4, x5, x6, x7, x8, x16, x17, x18, x29, x30;
    /* other integer registers */
    seL4_Word x9, x10, x11, x12, x13, x14, x15, x19, x20, x21, x22, x23, x24, x25, x26, x27, x28;
    /* Thread ID registers */
    seL4_Word tpidr_el0, tpidrro_el0;
} seL4_UserContext;

    """
    # FIXME: This is pretty terrible, but for now... explicit better than implicit
    # NOTE: We could optimize so that we can see how many register are actually set
    # in a given set to reduce space
    def __init__(self,
        pc: Optional[int] = None,
        sp: Optional[int] = None,
        spsr: Optional[int] = None,
        x0: Optional[int] = None,
        x1: Optional[int] = None,
        x2: Optional[int] = None,
        x3: Optional[int] = None,
        x4: Optional[int] = None,
        x5: Optional[int] = None,
        x6: Optional[int] = None,
        x7: Optional[int] = None,
        x8: Optional[int] = None,
        x16: Optional[int] = None,
        x17: Optional[int] = None,
        x18: Optional[int] = None,
        x29: Optional[int] = None,
        x30: Optional[int] = None,
        x9: Optional[int] = None,
        x10: Optional[int] = None,
        x11: Optional[int] = None,
        x12: Optional[int] = None,
        x13: Optional[int] = None,
        x14: Optional[int] = None,
        x15: Optional[int] = None,
        x19: Optional[int] = None,
        x20: Optional[int] = None,
        x21: Optional[int] = None,
        x22: Optional[int] = None,
        x23: Optional[int] = None,
        x24: Optional[int] = None,
        x25: Optional[int] = None,
        x26: Optional[int] = None,
        x27: Optional[int] = None,
        x28: Optional[int] = None,
        tpidr_el0: Optional[int] = None,
        tpidrro_el0: Optional[int] = None,
    ):
        self.pc          = pc
        self.sp          = sp
        self.spsr        = spsr
        self.x0          = x0
        self.x1          = x1
        self.x2          = x2
        self.x3          = x3
        self.x4          = x4
        self.x5          = x5
        self.x6          = x6
        self.x7          = x7
        self.x8          = x8
        self.x16         = x16
        self.x17         = x17
        self.x18         = x18
        self.x29         = x29
        self.x30         = x30
        self.x9          = x9
        self.x10         = x10
        self.x11         = x11
        self.x12         = x12
        self.x13         = x13
        self.x14         = x14
        self.x15         = x15
        self.x19         = x19
        self.x20         = x20
        self.x21         = x21
        self.x22         = x22
        self.x23         = x23
        self.x24         = x24
        self.x25         = x25
        self.x26         = x26
        self.x27         = x27
        self.x28         = x28
        self.tpidr_el0   = tpidr_el0
        self.tpidrro_el0 = tpidrro_el0

    def count(self) -> int:
        # FIXME: Optimize when most are none
        return len(self.as_tuple())

    def as_tuple(self) -> Tuple[int, ...]:
        raw = (
        self.pc         ,
        self.sp         ,
        self.spsr       ,
        self.x0         ,
        self.x1         ,
        self.x2         ,
        self.x3         ,
        self.x4         ,
        self.x5         ,
        self.x6         ,
        self.x7         ,
        self.x8         ,
        self.x16        ,
        self.x17        ,
        self.x18        ,
        self.x29        ,
        self.x30        ,
        self.x9         ,
        self.x10        ,
        self.x11        ,
        self.x12        ,
        self.x13        ,
        self.x14        ,
        self.x15        ,
        self.x19        ,
        self.x20        ,
        self.x21        ,
        self.x22        ,
        self.x23        ,
        self.x24        ,
        self.x25        ,
        self.x26        ,
        self.x27        ,
        self.x28        ,
        self.tpidr_el0  ,
        self.tpidrro_el0,
        )
        return tuple(0 if x is None else x for x in raw)

# Note that each label has a specified value as this is
# what it is used to invoke the right system call to seL4.
class Sel4Label(IntEnum):
    # Untyped
    UntypedRetype = 1
    # TCB
    TCBReadRegisters = 2
    TCBWriteRegisters = 3
    TCBCopyRegisters = 4
    TCBConfigure = 5
    TCBSetPriority = 6
    TCBSetMCPriority = 7
    TCBSetSchedParams = 8
    TCBSetTimeoutEndpoint = 9
    TCBSetIPCBuffer = 10
    TCBSetSpace = 11
    TCBSuspend = 12
    TCBResume = 13
    TCBBindNotification = 14
    TCBUnbindNotification = 15
    TCBSetTLSBase = 16
    # CNode
    CNodeRevoke = 17
    CNodeDelete = 18
    CNodeCancelBadgedSends = 19
    CNodeCopy = 20
    CNodeMint = 21
    CNodeMove = 22
    CNodeMutate = 23
    CNodeRotate = 24
    # IRQ
    IRQIssueIRQHandler = 25
    IRQAckIRQ = 26
    IRQSetIRQHandler = 27
    IRQClearIRQHandler = 28
    # Domain
    DomainSetSet = 29
    # Sched
    SchedControlConfigureFlags = 30
    SchedContextBind = 31
    SchedContextUnbind = 32
    SchedContextUnbindObject = 33
    SchedContextConsume = 34
    SchedContextYieldTo = 35


# The reason we need separation for arch specific objects is because these
# values for each label are the enum values that the kernel uses. So if you
# target ARM, you'll find that a different syscall will correspond to the
# same enum value then if you target RISC-V or another architecture.
class Sel4LabelARM(IntEnum):
    # ARM V Space
    ARMVSpaceClean_Data = 36
    ARMVSpaceInvalidate_Data = 37
    ARMVSpaceCleanInvalidate_Data = 38
    ARMVSpaceUnify_Instruction = 39
    # ARM Page Upper Directory
    ARMPageUpperDirectoryMap = 40
    ARMPageUpperDirectoryUnmap = 41
    ARMPageDirectoryMap = 42
    ARMPageDirectoryUnmap = 43
    # ARM Page Table
    ARMPageTableMap = 44
    ARMPageTableUnmap = 45
    # ARM Page
    ARMPageMap = 46
    ARMPageUnmap = 47
    ARMPageClean_Data = 48
    ARMPageInvalidate_Data = 49
    ARMPageCleanInvalidate_Data = 50
    ARMPageUnify_Instruction = 51
    ARMPageGetAddress = 52
    # ARM ASID
    ARMASIDControlMakePool = 53
    ARMASIDPoolAssign = 54
    # ARM IRQ
    ARMIRQIssueIRQHandlerTrigger = 55


class Sel4LabelRISCV(IntEnum):
    # RISC-V Page Table
    RISCVPageTableMap = 36
    RISCVPageTableUnmap = 37
    # RISC-V Page
    RISCVPageMap = 38
    RISCVPageUnmap = 39
    RISCVPageGetAddress = 40
    # RISC-V ASID
    RISCVASIDControlMakePool = 41
    RISCVASIDPoolAssign = 42
    # RISC-V IRQ
    RISCVIRQIssueIRQHandlerTrigger = 43


### Invocations

class Sel4Invocation:
    label: Sel4Label
    _extra_caps: Tuple[str, ...]
    _object_type: str
    _method_name: str

    def _generic_invocation(self, extra_caps: Tuple[int, ...], args: Tuple[int, ...]) -> bytes:
        repeat_count = self._repeat_count if hasattr(self, "_repeat_count") else None
        tag = self.message_info_new(self.label, 0, len(extra_caps), len(args))
        if repeat_count:
            tag |= ((repeat_count - 1) << 32)
        fmt = "<QQ" + ("Q" * (0 + len(extra_caps) + len(args)))
        all_args = (tag, self._service) + extra_caps + args
        base = pack(fmt, *all_args)
        if repeat_count:
            repeat_incr = self._repeat_incr
            extra_fmt = "<Q" + ("Q" * (0 + len(extra_caps) + len(args)))
            service: int = repeat_incr.get(fields(self)[0].name, 0)
            cap_args: Tuple[int, ...] = tuple(repeat_incr.get(f.name, 0) for f in fields(self)[1:] if f.name in self._extra_caps)
            val_args: Tuple[int, ...] = tuple(repeat_incr.get(f.name, 0) for f in fields(self)[1:] if f.name not in self._extra_caps)
            extra = pack(extra_fmt, *((service, ) + cap_args + val_args))
        else:
            extra = b''
        return base + extra

    @property
    def _service(self) -> int:
        v = getattr(self, fields(self)[0].name)
        assert isinstance(v, int)
        return v

    @property
    def _args(self) -> List[Tuple[str, int]]:
        arg_names = [f.name for f in fields(self)[1:]]
        return [(nm, getattr(self, nm)) for nm in arg_names]

    @staticmethod
    def message_info_new(label: Sel4Label, caps: int, extra_caps: int, length: int) -> int:
        assert label < (1 << 50)
        assert caps < 8
        assert extra_caps < 4
        assert length < 0x80
        return label << 12 | caps << 9 | extra_caps << 7 | length

    def _get_raw_invocation(self, kernel_config: KernelConfig) -> bytes:
        cap_args = tuple(val for nm, val in self._args if nm in self._extra_caps)
        val_args = tuple(val for nm, val in self._args if nm not in self._extra_caps)
        return self._generic_invocation(cap_args, val_args)

    def repeat(self, count: int, **kwargs: int) -> None:
        if count > 1:
            field_names: Set[str] = {f.name for f in fields(self)}
            assert len(kwargs) > 0
            for nm in kwargs:
                assert nm in field_names
            self._repeat_count = count
            self._repeat_incr = kwargs


@dataclass
class Sel4UntypedRetype(Sel4Invocation):
    _object_type = "Untyped"
    _method_name = "Retype"
    _extra_caps = ("root", )
    label = Sel4Label.UntypedRetype
    untyped: int
    object_type: int
    size_bits: int
    root: int
    node_index: int
    node_depth: int
    node_offset: int
    num_objects: int

    def _get_raw_invocation(self, kernel_config: KernelConfig) -> bytes:
        # @ivanv: HACK
        old_object_type = self.object_type
        self.object_type = Sel4Object.get_id(self.object_type, kernel_config)

        cap_args = tuple(val for nm, val in self._args if nm in self._extra_caps)
        val_args = tuple(val for nm, val in self._args if nm not in self._extra_caps)

        invocation = self._generic_invocation(cap_args, val_args)
        self.object_type = old_object_type

        return invocation


@dataclass
class Sel4TcbSetSchedParams(Sel4Invocation):
    _object_type = "TCB"
    _method_name = "SetSchedParams"
    _extra_caps = ("authority", "sched_context", "fault_ep")
    label = Sel4Label.TCBSetSchedParams
    tcb: int
    authority: int
    mcp: int
    priority: int
    sched_context: int
    fault_ep: int


@dataclass
class Sel4TcbSetSpace(Sel4Invocation):
    _object_type = "TCB"
    _method_name = "SetSpace"
    _extra_caps = ("fault_ep", "cspace_root", "vspace_root")
    label = Sel4Label.TCBSetSpace
    tcb: int
    fault_ep: int
    cspace_root: int
    cspace_root_data: int
    vspace_root: int
    vspace_root_data: int


@dataclass
class Sel4TcbSetIpcBuffer(Sel4Invocation):
    _object_type = "TCB"
    _method_name = "SetIPCBuffer"
    _extra_caps = ("buffer_frame", )
    label = Sel4Label.TCBSetIPCBuffer
    tcb: int
    buffer: int
    buffer_frame: int


@dataclass
class Sel4TcbResume(Sel4Invocation):
    _object_type = "TCB"
    _method_name = "Resume"
    _extra_caps = ()
    label = Sel4Label.TCBResume
    tcb: int


@dataclass
class Sel4ARMTcbWriteRegisters(Sel4Invocation):
    _object_type = "TCB"
    _method_name = "WriteRegisters"
    _extra_caps = ()
    label = Sel4Label.TCBWriteRegisters
    tcb: int
    resume: bool
    arch_flags: int
    regs: Sel4Aarch64Regs

    def _get_raw_invocation(self, kernel_config: KernelConfig) -> bytes:
        params = (
            self.arch_flags << 8 | 1 if self.resume else 0,
            self.regs.count()
        ) + self.regs.as_tuple()

        return self._generic_invocation((), params)


@dataclass
class Sel4RISCVTcbWriteRegisters(Sel4Invocation):
    _object_type = "TCB"
    _method_name = "WriteRegisters"
    _extra_caps = ()
    label = Sel4Label.TCBWriteRegisters
    tcb: int
    resume: bool
    arch_flags: int
    regs: Sel4RiscvRegs

    def _get_raw_invocation(self, kernel_config: KernelConfig) -> bytes:
        params = (
            self.arch_flags << 8 | 1 if self.resume else 0,
            self.regs.count()
        ) + self.regs.as_tuple()

        return self._generic_invocation((), params)


@dataclass
class Sel4TcbBindNotification(Sel4Invocation):
    _object_type = "TCB"
    _method_name = "BindNotification"
    _extra_caps = ("notification", )
    label = Sel4Label.TCBBindNotification
    tcb: int
    notification: int


@dataclass
class Sel4AsidPoolAssign(Sel4Invocation):
    _object_type = "ASID Pool"
    _method_name = "Assign"
    _extra_caps = ("vspace", )
    asid_pool: int
    vspace: int

    def __init__(self, arch: KernelArch, asid_pool: int, vspace: int):
        if arch == KernelArch.AARCH64:
            self.label = Sel4LabelARM.ARMASIDPoolAssign
        elif arch == KernelArch.RISCV64:
            self.label = Sel4LabelRISCV.RISCVASIDPoolAssign
        else:
            raise Exception(f"Unexpected kernel architecture: {arch}")

        self.asid_pool = asid_pool
        self.vspace = vspace


@dataclass
class Sel4IrqControlGet(Sel4Invocation):
    _object_type = "IRQ Control"
    _method_name = "Get"
    _extra_caps = ("dest_root", )
    label = Sel4Label.IRQIssueIRQHandler
    irq_control: int
    irq: int
    dest_root: int
    dest_index: int
    dest_depth: int


@dataclass
class Sel4IrqHandlerSetNotification(Sel4Invocation):
    _object_type = "IRQ Handler"
    _method_name = "SetNotification"
    _extra_caps = ("notification", )
    label = Sel4Label.IRQSetIRQHandler
    irq_handler: int
    notification: int


@dataclass
class Sel4ARMPageUpperDirectoryMap(Sel4Invocation):
    _object_type = "Page Upper Directory"
    _method_name = "Map"
    _extra_caps = ("vspace", )
    label = Sel4LabelARM.ARMPageUpperDirectoryMap
    page_upper_directory: int
    vspace: int
    vaddr: int
    attr: int


@dataclass
class Sel4ARMPageDirectoryMap(Sel4Invocation):
    _object_type = "Page Directory"
    _method_name = "Map"
    _extra_caps = ("vspace", )
    label = Sel4LabelARM.ARMPageDirectoryMap
    page_directory: int
    vspace: int
    vaddr: int
    attr: int


@dataclass
class Sel4ARMPageTableMap(Sel4Invocation):
    _object_type = "Page Table"
    _method_name = "Map"
    _extra_caps = ("vspace", )
    label = Sel4LabelARM.ARMPageTableMap
    page_table: int
    vspace: int
    vaddr: int
    attr: int


@dataclass
class Sel4ARMPageMap(Sel4Invocation):
    _object_type = "Page"
    _method_name = "Map"
    _extra_caps = ("vspace", )
    label = Sel4LabelARM.ARMPageMap
    page: int
    vspace: int
    vaddr: int
<<<<<<< HEAD
=======
    rights: int
    attr: int


@dataclass
class Sel4RISCVPageTableMap(Sel4Invocation):
    _object_type = "Page Table"
    _method_name = "Map"
    _extra_caps = ("vspace", )
    label = Sel4LabelRISCV.RISCVPageTableMap
    page_table: int
    vspace: int
    vaddr: int
    attr: int


@dataclass
class Sel4RISCVPageMap(Sel4Invocation):
    _object_type = "Page"
    _method_name = "Map"
    _extra_caps = ("vspace", )
    label = Sel4LabelRISCV.RISCVPageMap
    page: int
    vspace: int
    vaddr: int
>>>>>>> fd2df3e2
    rights: int
    attr: int


@dataclass
class Sel4CnodeMint(Sel4Invocation):
    _object_type = "CNode"
    _method_name = "Mint"
    _extra_caps = ("src_root", )
    label = Sel4Label.CNodeMint
    cnode: int
    dest_index: int
    dest_depth: int
    src_root: int
    src_obj: int
    src_depth: int
    rights: int
    badge: int


@dataclass
class Sel4CnodeMutate(Sel4Invocation):
    _object_type = "CNode"
    _method_name = "Mutate"
    _extra_caps = ("src_root", )
    label = Sel4Label.CNodeMutate
    cnode: int
    dest_index: int
    dest_depth: int
    src_root: int
    src_obj: int
    src_depth: int
    badge: int

@dataclass
class Sel4SchedControlConfigureFlags(Sel4Invocation):
    _object_type = "SchedControl"
    _method_name = "ConfigureFlags"
    _extra_caps = ("schedcontext", )
    label = Sel4Label.SchedControlConfigureFlags
    schedcontrol: int
    schedcontext: int
    budget: int
    period: int
    extra_refills: int
    badge: int
    flags: int


@dataclass(frozen=True, eq=True)
class UntypedObject:
    cap: int
    region: MemoryRegion
    is_device: bool

    @property
    def base(self) -> int:
        return self.region.base

    @property
    def size_bits(self) -> int:
        return lsb(self.region.end - self.region.base)


@dataclass(frozen=True, eq=True)
class KernelBootInfo:
    fixed_cap_count: int
    schedcontrol_cap: int
    paging_cap_count: int
    page_cap_count: int
    untyped_objects: List[UntypedObject]
    first_available_cap: int


@dataclass
class _KernelPartialBootInfo:
    device_memory: DisjointMemoryRegion
    normal_memory: DisjointMemoryRegion
    boot_region: MemoryRegion


def _kernel_device_addrs(arch: KernelArch, kernel_elf: ElfFile) -> List[int]:
    """Extract the physical address of all kernel (only) devices"""
    kernel_devices = []
    if arch == KernelArch.AARCH64:
        kernel_frame_t = Struct("<QQII")
    elif arch == KernelArch.RISCV64:
        # @ivanv: for some reason, only on the HiFive, having QQI does not work
        kernel_frame_t = Struct("<QQQ")
    else:
        raise Exception(f"Unexpected kernel architecture: {arch}")
    # NOTE: Certain platforms may not have any kernel devices specified in the
    # device tree (such as the Spike). Since the kernel_devices_frames array
    # will be empty the kernel the compiler may optimise out the symbol so we
    # must also check that the symbol actually exists in the ELF.
    res = kernel_elf.find_symbol_if_exists("kernel_device_frames")
    if res is not None:
        vaddr, size = res
        p_regs = kernel_elf.get_data(vaddr, size)
        offset = 0
        while offset < size:
            if arch == KernelArch.AARCH64:
                paddr, pptr, xn, ua = kernel_frame_t.unpack_from(p_regs, offset)
            elif arch == KernelArch.RISCV64:
                paddr, pptr, ua = kernel_frame_t.unpack_from(p_regs, offset)
            else:
                raise Exception(f"Unexpected kernel architecture: {arch}")
            if not ua:
                kernel_devices.append(paddr)
            offset += kernel_frame_t.size

    return kernel_devices


def _kernel_phys_mem(kernel_elf: ElfFile) -> List[Tuple[int, int]]:
    """Extract a list of normal memory from the kernel elf file."""
    phys_mem = []
    p_region_t = Struct("<QQ")
    vaddr, size = kernel_elf.find_symbol("avail_p_regs")
    p_regs = kernel_elf.get_data(vaddr, size)
    offset = 0
    while offset < size:
        start, end = p_region_t.unpack_from(p_regs, offset)
        phys_mem.append((start, end))
        offset += p_region_t.size

    return phys_mem


def _kernel_self_mem(kernel_elf: ElfFile) -> Tuple[int, int]:
    """Return the physical memory range used by the kernel itself."""
    base = kernel_elf.segments[0].phys_addr
    ki_end_v, _= kernel_elf.find_symbol("ki_end")
    ki_end_p = ki_end_v - kernel_elf.segments[0].virt_addr + base
    return (base, ki_end_p)


def _kernel_boot_mem(kernel_elf: ElfFile) -> MemoryRegion:
    base = kernel_elf.segments[0].phys_addr
    ki_boot_end_v, _ = kernel_elf.find_symbol("ki_boot_end")
    ki_boot_end_p = ki_boot_end_v - kernel_elf.segments[0].virt_addr + base
    return MemoryRegion(base, ki_boot_end_p)


def _rootserver_max_size_bits(kernel_config: KernelConfig) -> int:
    slot_bits = 5  # seL4_SlotBits
    root_cnode_bits = kernel_config.root_cnode_bits
    vspace_bits = 12  #seL4_VSpaceBits

    cnode_size_bits = root_cnode_bits + slot_bits
    return max(cnode_size_bits, vspace_bits)


def _kernel_partial_boot(
        kernel_config: KernelConfig,
        kernel_elf: ElfFile) -> _KernelPartialBootInfo:
    """Emulate what happens during a kernel boot, up to the point
    where the reserved region is allocated.

    This factors the common parts of 'emulate_kernel_boot' and
    'emulate_kernel_boot_partial' to avoid code duplication.
    """
    # Determine the untyped caps of the system
    # This lets allocations happen correctly.
    device_memory = DisjointMemoryRegion()
    normal_memory = DisjointMemoryRegion()

    # Start by allocating the entire physical address space
    # as device memory.
    device_memory.insert_region(0, kernel_config.paddr_user_device_top)

    # Next, remove all the kernel devices.
    # NOTE: There is an assumption each kernel device is uniform
    # in size, this is based on the map_kernel_devices function in seL4.
    # It is possible that this assumption could break in the future.
    if kernel_config.arch == KernelArch.RISCV64:
        device_size = 1 << 21
    elif kernel_config.arch == KernelArch.AARCH64:
        device_size = 1 << 12
    else:
        raise Exception(f"Unexpected kernel architecture {config.arch}")

    for paddr in _kernel_device_addrs(kernel_config.arch, kernel_elf):
        device_memory.remove_region(paddr, paddr + device_size)

    # Remove all the actual physical memory from the device regions
    # but add it all to the actual normal memory regions
    for start, end in _kernel_phys_mem(kernel_elf):
        device_memory.remove_region(start, end)
        normal_memory.insert_region(start, end)

    # Remove the kernel image itself
    normal_memory.remove_region(*_kernel_self_mem(kernel_elf))

    # but get the boot region, we'll add that back later
    # FIXME: Why calcaultae it now if we add it back later?
    boot_region = _kernel_boot_mem(kernel_elf)

    return _KernelPartialBootInfo(device_memory, normal_memory, boot_region)


def emulate_kernel_boot_partial(
        kernel_config: KernelConfig,
        kernel_elf: ElfFile,
    ) -> DisjointMemoryRegion:
    """Return the memory available after a 'partial' boot emulation.

    This allows the caller to allocate a reserved memory region at an
    appropriate location.
    """
    partial_info = _kernel_partial_boot(kernel_config, kernel_elf)
    return partial_info.normal_memory


def emulate_kernel_boot(
        kernel_config: KernelConfig,
        kernel_elf: ElfFile,
        initial_task_phys_region: MemoryRegion,
        initial_task_virt_region: MemoryRegion,
        reserved_region: MemoryRegion) -> KernelBootInfo:
    """Emulate what happens during a kernel boot, generating a
    representation of the BootInfo struct."""
    # And the the reserved region
    assert initial_task_phys_region.size == initial_task_virt_region.size
    partial_info = _kernel_partial_boot(kernel_config, kernel_elf)
    normal_memory = partial_info.normal_memory
    device_memory = partial_info.device_memory
    boot_region = partial_info.boot_region

    normal_memory.remove_region(initial_task_phys_region.base, initial_task_phys_region.end)
    normal_memory.remove_region(reserved_region.base, reserved_region.end)

    # Now, the tricky part! determine which memory is used for the initial task objects
    initial_objects_size = calculate_rootserver_size(kernel_config, initial_task_virt_region)
    initial_objects_align = _rootserver_max_size_bits(kernel_config)

    # Find an appropriate region of normal memory to allocate the objects
    # from; this follows the same algorithm used within the kernel boot code
    # (or at least we hope it does!)
    for region in reversed(normal_memory._regions):
        start = round_down(region.end - initial_objects_size, 1 << initial_objects_align)
        if start >= region.base:
            normal_memory.remove_region(start, start + initial_objects_size)
            break
    else:
        raise Exception("Couldn't find appropriate region for initial task kernel objects")

    fixed_cap_count = 0xf
    sched_control_cap_count = 1
    paging_cap_count = _get_arch_n_paging(kernel_config.arch, initial_task_virt_region)
    page_cap_count = initial_task_virt_region.size // kernel_config.minimum_page_size
    first_untyped_cap = fixed_cap_count + paging_cap_count + sched_control_cap_count + page_cap_count
    schedcontrol_cap = fixed_cap_count + paging_cap_count

    # Determining seL4_MaxUntypedBits
    if kernel_config.arch == KernelArch.AARCH64:
        max_bits = 47
    elif kernel_config.arch == KernelArch.RISCV64:
        max_bits = 38
    else:
        raise Exception(f"Unexpected kernel architecture: {arch}")
    device_regions = reserved_region.aligned_power_of_two_regions(max_bits) + device_memory.aligned_power_of_two_regions(max_bits)
    normal_regions = boot_region.aligned_power_of_two_regions(max_bits) + normal_memory.aligned_power_of_two_regions(max_bits)
    untyped_objects = []
    for cap, r in enumerate(device_regions, first_untyped_cap):
        untyped_objects.append(UntypedObject(cap, r, True))
    for cap, r in enumerate(normal_regions, cap + 1):
        untyped_objects.append(UntypedObject(cap, r, False))

    return KernelBootInfo(
        fixed_cap_count = fixed_cap_count,
        paging_cap_count = paging_cap_count,
        page_cap_count = page_cap_count,
        schedcontrol_cap = schedcontrol_cap,
        first_available_cap = first_untyped_cap + len(device_regions) + len(normal_regions),
        untyped_objects = untyped_objects,
    )


def calculate_rootserver_size(kernel_config: KernelConfig, initial_task_region: MemoryRegion) -> int:
    # FIXME: These constants should ideally come from the config / kernel
    # binary not be hard coded here.
    # But they are constant so it isn't too bad.
    slot_bits = 5  # seL4_SlotBits
    root_cnode_bits = kernel_config.root_cnode_bits # CONFIG_ROOT_CNODE_SIZE_BITS
    if kernel_config.arch == KernelArch.RISCV64:
        if kernel_config.have_fpu:
            tcb_bits = 11 # seL4_TCBBits
        else:
            tcb_bits = 10  # seL4_TCBBits
    else:
        tcb_bits = 11  # seL4_TCBBits
    page_bits = 12 # seL4_PageBits
    asid_pool_bits = 12  # seL4_ASIDPoolBits
    vspace_bits = 12 # seL4_VSpaceBits
    page_table_bits = 12  # seL4_PageTableBits
    min_sched_context_bits = 8 # seL4_MinSchedContextBits

    size = 0
    size += 1 << (root_cnode_bits + slot_bits)
    size += 1 << (tcb_bits)
    size += 2 * (1 << page_bits)
    size += 1 << asid_pool_bits
    size += 1 << vspace_bits
    size += _get_arch_n_paging(kernel_config.arch, initial_task_region) * (1 << page_table_bits)
    size += 1 << min_sched_context_bits

    return size


def arch_get_page_attrs(arch: KernelArch, mp: SysMap) -> int:
    attrs = 0
    if arch == KernelArch.AARCH64:
        attrs = SEL4_ARM_PARITY_ENABLED
        if mp.cached:
            attrs |= SEL4_ARM_PAGE_CACHEABLE
        if "x" not in mp.perms:
            attrs |= SEL4_ARM_EXECUTE_NEVER
    elif arch == KernelArch.RISCV64:
        if "x" not in mp.perms:
            attrs |= SEL4_RISCV_EXECUTE_NEVER
    else:
        raise Exception(f"Unexpected kernel architecture: {arch}")

    return attrs

# @ivanv: TODO, support Huge page size for AArch64/RISCV
def arch_get_page_objects(arch: KernelArch) -> [int]:
    if arch == KernelArch.AARCH64 or arch == KernelArch.RISCV64:
        return [Sel4Object.SmallPage, Sel4Object.LargePage]
    else:
        raise Exception(f"Unexpected kernel architecture: {arch}")


def arch_get_page_sizes(arch: KernelArch) -> [int]:
    if arch == KernelArch.AARCH64 or arch == KernelArch.RISCV64:
        return [0x1000, 0x200_000]
    else:
        raise Exception(f"Unexpected kernel architecture: {arch}")<|MERGE_RESOLUTION|>--- conflicted
+++ resolved
@@ -870,8 +870,6 @@
     page: int
     vspace: int
     vaddr: int
-<<<<<<< HEAD
-=======
     rights: int
     attr: int
 
@@ -897,7 +895,6 @@
     page: int
     vspace: int
     vaddr: int
->>>>>>> fd2df3e2
     rights: int
     attr: int
 
