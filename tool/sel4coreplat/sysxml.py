#
# Copyright 2021, Breakaway Consulting Pty. Ltd.
#
# SPDX-License-Identifier: BSD-2-Clause
#
from dataclasses import dataclass, replace
from pathlib import Path
# See: https://stackoverflow.com/questions/6949395/is-there-a-way-to-get-a-line-number-from-an-elementtree-element
# Force use of Python elementtree to avoid overloading
import sys
sys.modules['_elementtree'] = None  # type: ignore
import xml.etree.ElementTree as ET

from typing import Dict, Iterable, Optional, Set, Tuple

from sel4coreplat.util import str_to_bool, UserError


class MissingAttribute(Exception):
    def __init__(self, attribute_name: str, element: ET.Element):
        super().__init__(f"Missing attribute: {attribute_name}")
        self.attribute_name = attribute_name
        self.element = element


def checked_lookup(el: ET.Element, attr: str) -> str:
    try:
        return el.attrib[attr]
    except KeyError:
        raise MissingAttribute(attr, el)


def _check_attrs(el: ET.Element, valid_keys: Iterable[str]) -> None:
    for key in el.attrib:
        if key not in valid_keys:
            raise ValueError(f"invalid attribute '{key}'")


@dataclass(frozen=True, eq=True)
class PlatformDescription:
    page_sizes: Tuple[int, ...]


class LineNumberingParser(ET.XMLParser):
    def __init__(self, path: Path):
        super().__init__()
        self._path = path

    def _start(self, *args, **kwargs):  # type: ignore
        element = super(self.__class__, self)._start(*args, **kwargs)
        element._path = self._path
        element._start_line_number = self.parser.CurrentLineNumber
        element._start_column_number = self.parser.CurrentColumnNumber
        element._loc_str = f"{element._path}:{element._start_line_number}.{element._start_column_number}"
        return element


@dataclass(frozen=True, eq=True)
class SysMap:
    mr: str
    vaddr: int
    perms: str  # FIXME: should make this a better typed thing
    cached: bool
    element: Optional[ET.Element]


@dataclass(frozen=True, eq=True)
class SysIrq:
    irq: int
    id_: int


@dataclass(frozen=True, eq=True)
class SysSetVar:
    symbol: str
    region_paddr: Optional[str] = None
    vaddr: Optional[int] = None


@dataclass(frozen=True, eq=True)
class ProtectionDomain:
    pd_id: Optional[int]
    name: str
    priority: int
    budget: int
    period: int
    pp: bool
    program_image: Path
    maps: Tuple[SysMap, ...]
    irqs: Tuple[SysIrq, ...]
    setvars: Tuple[SysSetVar, ...]
    child_pds: Tuple["ProtectionDomain", ...]
    parent: Optional["ProtectionDomain"]
<<<<<<< HEAD
=======
    virtual_machine: Optional["VirtualMachine"]
>>>>>>> 0808b586
    has_children: bool
    element: ET.Element

    @property
    def needs_ep(self) -> bool:
<<<<<<< HEAD
        return self.pp or self.has_children
=======
        return self.pp or self.has_children or self.virtual_machine
>>>>>>> 0808b586


@dataclass(frozen=True, eq=True)
class SysMemoryRegion:
    name: str
    size: int
    page_size: int
    page_count: int
    phys_addr: Optional[int]


@dataclass(frozen=True, eq=True)
class Channel:
    pd_a: str
    id_a: int
    pd_b: str
    id_b: int
    element: ET.Element

<<<<<<< HEAD
=======
# @ivanv: If we are going to have a specified vaddr, we need to
# have additional checks on it perhaps?
@dataclass(frozen=True, eq=True)
class Image:
    path: Path
    vaddr: int

@dataclass(frozen=True, eq=True)
class VirtualMachine:
    name: str
    vm_id: int
    program_image: Optional[Image]
    device_tree: Optional[Image]
    init_ram_disk: Optional[Image]
    maps: Tuple[SysMap, ...]
    priority: int
    budget: int
    period: int

>>>>>>> 0808b586

def _pd_tree_to_list(root_pd: ProtectionDomain, parent_pd: Optional[ProtectionDomain]) -> Tuple[ProtectionDomain, ...]:
    # Check child PDs have unique identifiers
    child_ids = set()
    for child_pd in root_pd.child_pds:
        if child_pd.pd_id in child_ids:
            raise UserError(f"duplicate pd_id: {child_pd.pd_id} in protection domain: '{root_pd.name}' @ {child_pd.element._loc_str}")  # type: ignore
        child_ids.add(child_pd.pd_id)

    new_root_pd = replace(root_pd, child_pds=tuple(), parent=parent_pd)
    new_child_pds = sum((_pd_tree_to_list(child_pd, new_root_pd) for child_pd in root_pd.child_pds), tuple())
    return (new_root_pd, ) + new_child_pds


def _pd_flatten(pds: Iterable[ProtectionDomain]) -> Tuple[ProtectionDomain, ...]:
<<<<<<< HEAD
    """Given an iterable of protection domains flatten the tree representation
=======
    """
    Given an iterable of protection domains flatten the tree representation
>>>>>>> 0808b586
    into a flat tuple.

    In doing so the representation is changed from "Node with list of children",
    to each node having a parent link instead.
    """
    return sum((_pd_tree_to_list(pd, None) for pd in pds), tuple())


class SystemDescription:
    def __init__(
        self,
        memory_regions: Iterable[SysMemoryRegion],
        protection_domains: Iterable[ProtectionDomain],
        channels: Iterable[Channel]
    ) -> None:
        self.memory_regions = tuple(memory_regions)
        self.protection_domains = _pd_flatten(protection_domains)
        self.channels = tuple(channels)

        # Note: These could be dict comprehensions, but
        # we want to perform duplicate checks as we
        # build the data structure
        self.pd_by_name: Dict[str, ProtectionDomain] = {}
        self.mr_by_name: Dict[str, SysMemoryRegion] = {}

        # Ensure there is at least one protection domain
        if len(self.protection_domains) == 0:
            raise UserError("At least one protection domain must be defined")

        if len(self.protection_domains) > 63:
            raise UserError(f"Too many protection domains ({len(self.protection_domains)}) defined. Maximum is 63.")

        # Ensure no duplicate PDs
        for pd in protection_domains:
            if pd.name in self.pd_by_name:
                raise UserError(f"Duplicate protection domain name '{pd.name}'.")
            self.pd_by_name[pd.name] = pd

        # Ensure no duplicate MRs
        for mr in memory_regions:
            if mr.name in self.mr_by_name:
                raise UserError(f"Duplicate memory region name '{mr.name}'.")
            self.mr_by_name[mr.name] = mr

        # Ensure no duplicate VMs @ivanv

        # Ensure all CCs make senses
        for cc in self.channels:
            for pd_name in (cc.pd_a, cc.pd_b):
                if pd_name not in self.pd_by_name:
                    raise UserError(f"Invalid pd name '{pd_name}'. on element '{cc.element.tag}': {cc.element._loc_str}")  # type: ignore

        # Ensure no duplicate IRQs
        all_irqs = set()
        for pd in self.protection_domains:
            for sysirq in pd.irqs:
                if sysirq.irq in all_irqs:
                    raise UserError(f"duplicate irq: {sysirq.irq} in protection domain: '{pd.name}' @ {pd.element._loc_str}")  # type: ignore
                all_irqs.add(sysirq.irq)

        # Ensure no duplicate channel identifiers
        ch_ids: Dict[str, Set[int]] = {pd_name: set() for pd_name in self.pd_by_name}
        for pd in self.protection_domains:
            for sysirq in pd.irqs:
                if sysirq.id_ in ch_ids[pd.name]:
                    raise UserError(f"duplicate channel id: {sysirq.id_} in protection domain: '{pd.name}' @ {pd.element._loc_str}")  # type: ignore
                ch_ids[pd.name].add(sysirq.id_)

        for cc in self.channels:
            if cc.id_a in ch_ids[cc.pd_a]:
                pd = self.pd_by_name[cc.pd_a]
                raise UserError(f"duplicate channel id: {cc.id_a} in protection domain: '{pd.name}' @ {pd.element._loc_str}")  # type: ignore

            if cc.id_b in ch_ids[cc.pd_b]:
                pd = self.pd_by_name[cc.pd_b]
                raise UserError(f"duplicate channel id: {cc.id_b} in protection domain: '{pd.name}' @ {pd.element._loc_str}")  # type: ignore

            ch_ids[cc.pd_a].add(cc.id_a)
            ch_ids[cc.pd_b].add(cc.id_b)

        # Ensure that all maps are correct
        for pd in self.protection_domains:
            for map in pd.maps:
                if map.mr not in self.mr_by_name:
                    raise UserError(f"Invalid memory region name '{map.mr}' on '{map.element.tag}' @ {map.element._loc_str}")  # type: ignore

                mr = self.mr_by_name[map.mr]
                extra = map.vaddr % mr.page_size
                if extra != 0:
                    raise UserError(f"Invalid vaddr alignment on '{map.element.tag}' @ {map.element._loc_str}")  # type: ignore

        # Ensure that VM image and DTB are different @ivanv

        # Note: Overlapping memory is checked in the build.

        # Ensure all memory regions are used at least once. This only generates
        # warnings, not errors
        check_mrs = set(self.mr_by_name.keys())
        for pd in self.protection_domains:
            maps = pd.maps
            if pd.virtual_machine:
                maps += pd.virtual_machine.maps
            for m in maps:
                if m.mr in check_mrs:
                    check_mrs.remove(m.mr)

        for mr_ in check_mrs:
            print(f"WARNING: Unused memory region: {mr_}")


def xml2mr(mr_xml: ET.Element, plat_desc: PlatformDescription) -> SysMemoryRegion:
    _check_attrs(mr_xml, ("name", "size", "page_size", "phys_addr"))
    name = checked_lookup(mr_xml, "name")
    size = int(checked_lookup(mr_xml, "size"), base=0)
    page_size_str = mr_xml.attrib.get("page_size")
    page_size = min(plat_desc.page_sizes) if page_size_str is None else int(page_size_str, base=0)
    if page_size not in plat_desc.page_sizes:
        raise ValueError(f"page size 0x{page_size:x} not supported")
    if size % page_size != 0:
        raise ValueError("size is not a multiple of the page size")
    paddr_str = mr_xml.attrib.get("phys_addr")
    paddr = None if paddr_str is None else int(paddr_str, base=0)
    if paddr is not None and paddr % page_size != 0:
        raise ValueError("phys_addr is not aligned to the page size")
    page_count = size // page_size
    return SysMemoryRegion(name, size, page_size, page_count, paddr)


def xml2pd(pd_xml: ET.Element, is_child: bool=False) -> ProtectionDomain:
    root_attrs = ("name", "priority", "pp", "budget", "period")
    child_attrs = root_attrs + ("pd_id", )
    _check_attrs(pd_xml, child_attrs if is_child else root_attrs)
    program_image: Optional[Path] = None
    name = checked_lookup(pd_xml, "name")
    priority = int(pd_xml.attrib.get("priority", "0"), base=0)
    if priority < 0 or priority > 254:
        raise ValueError("priority must be between 0 and 254")

    budget = int(pd_xml.attrib.get("budget", "1000"), base=0)
    period = int(pd_xml.attrib.get("period", str(budget)), base=0)
    pd_id = None
    if is_child:
        pd_id = int(checked_lookup(pd_xml, "pd_id"), base=0)
        if pd_id < 0 or pd_id > 255:
            raise ValueError("pd_id must be between 0 and 255")
    else:
        pd_id = None

    if budget > period:
        raise ValueError(f"budget ({budget}) must be less than, or equal to, period ({period})")

    pp = str_to_bool(pd_xml.attrib.get("pp", "false"))

    maps = []
    irqs = []
    setvars = []
    child_pds = []
<<<<<<< HEAD
=======
    virtual_machine = None
>>>>>>> 0808b586
    for child in pd_xml:
        try:
            if child.tag == "program_image":
                _check_attrs(child, ("path", ))
                if program_image is not None:
                    raise ValueError("program_image must only be specified once")
                program_image = Path(checked_lookup(child, "path"))
            elif child.tag == "map":
                _check_attrs(child, ("mr", "vaddr", "perms", "cached", "setvar_vaddr"))
                mr = checked_lookup(child, "mr")
                vaddr = int(checked_lookup(child, "vaddr"), base=0)
                perms = child.attrib.get("perms", "rw")
                cached = str_to_bool(child.attrib.get("cached", "true"))
                maps.append(SysMap(mr, vaddr, perms, cached, child))

                setvar_vaddr = child.attrib.get("setvar_vaddr")
                if setvar_vaddr:
                    setvars.append(SysSetVar(setvar_vaddr, vaddr=vaddr))
            elif child.tag == "irq":
                _check_attrs(child, ("irq", "id"))
                irq = int(checked_lookup(child, "irq"), base=0)
                id_ = int(checked_lookup(child, "id"), base=0)
                irqs.append(SysIrq(irq, id_))
            elif child.tag == "setvar":
                _check_attrs(child, ("symbol", "region_paddr"))
                symbol = checked_lookup(child, "symbol")
                region_paddr = checked_lookup(child, "region_paddr")
                setvars.append(SysSetVar(symbol, region_paddr=region_paddr))
            elif child.tag == "protection_domain":
                child_pds.append(xml2pd(child, is_child=True))
<<<<<<< HEAD
=======
            elif child.tag == "virtual_machine":
                if virtual_machine is not None:
                    raise UserError("virtual_machine must only be specified once")
                virtual_machine = xml2vm(child)
>>>>>>> 0808b586
            else:
                raise UserError(f"Invalid XML element '{child.tag}': {child._loc_str}")  # type: ignore
        except ValueError as e:
            raise UserError(f"Error: {e} on element '{child.tag}': {child._loc_str}")  # type: ignore

    if program_image is None:
        raise ValueError("program_image must be specified")

    return ProtectionDomain(
        pd_id,
        name,
        priority,
        budget,
        period,
        pp,
        program_image,
        tuple(maps),
        tuple(irqs),
        tuple(setvars),
        tuple(child_pds),
        None,
<<<<<<< HEAD
=======
        virtual_machine,
>>>>>>> 0808b586
        len(child_pds) > 0,
        pd_xml
    )


def xml2channel(ch_xml: ET.Element) -> Channel:
    _check_attrs(ch_xml, ())
    ends = []
    for child in ch_xml:
        try:
            if child.tag == "end":
                _check_attrs(ch_xml, ("pd", "id"))
                pd = checked_lookup(child, "pd")
                id_ = int(checked_lookup(child, "id"))
                if id_ >= 64:
                    raise ValueError("id must be < 64")
                if id_ < 0:
                    raise ValueError("id must be >= 0")
                ends.append((pd, id_))
            else:
                raise UserError(f"Invalid XML element '{child.tag}': {child._loc_str}")  # type: ignore
        except ValueError as e:
            raise UserError(f"Error: {e} on element '{child.tag}': {child._loc_str}")  # type: ignore

    if len(ends) != 2:
        raise ValueError("exactly two end elements must be specified")

    return Channel(ends[0][0], ends[0][1], ends[1][0], ends[1][1], ch_xml)


def xml2vm(vm_xml: ET.Element) -> VirtualMachine:
    _check_attrs(vm_xml, ("name", "vm_id", "priority"))
    name = checked_lookup(vm_xml, "name")

    vm_id = int(checked_lookup(vm_xml, "vm_id"), base=0)
    if vm_id < 0 or vm_id > 255:
        raise ValueError("vm_id must be between 0 and 255")

    program_image: Optional[Path] = None
    device_tree: Optional[Path] = None
    init_ram_disk: Optional[Path] = None
    budget = int(vm_xml.attrib.get("budget", "1000"), base=0)
    period = int(vm_xml.attrib.get("period", str(budget)), base=0)
    priority = int(vm_xml.attrib.get("priority", "0"), base=0)

    maps = []
    for child in vm_xml:
        try:
            if child.tag == "program_image":
                _check_attrs(child, ("path", "vaddr"))
                if program_image is not None:
                    raise ValueError("program_image must only be specified once")
                path = checked_lookup(child, "path")
                vaddr = int(checked_lookup(child, "vaddr"), base=0)
                program_image = Image(path, vaddr)
            elif child.tag == "device_tree":
                _check_attrs(child, ("path", "vaddr"))
                if device_tree is not None:
                    raise ValueError("device_tree must only be specified once")
                path = checked_lookup(child, "path")
                vaddr = int(checked_lookup(child, "vaddr"), base=0)
                device_tree = Image(path, vaddr)
            elif child.tag == "init_ram_disk":
                _check_attrs(child, ("path", "vaddr"))
                if init_ram_disk is not None:
                    raise ValueError("init_ram_disk must only be specified once")
                path = checked_lookup(child, "path")
                vaddr = int(checked_lookup(child, "vaddr"), base=0)
                init_ram_disk = Image(path, vaddr)
            elif child.tag == "map":
                _check_attrs(child, ("mr", "vaddr", "perms", "cached"))
                mr = checked_lookup(child, "mr")
                vaddr = int(checked_lookup(child, "vaddr"), base=0)
                perms = child.attrib.get("perms", "rw")
                cached = str_to_bool(child.attrib.get("cached", "true"))
                maps.append(SysMap(mr, vaddr, perms, cached, child))
            else:
                raise UserError(f"Invalid XML element '{child.tag}': {child._loc_str}")  # type: ignore
        except ValueError as e:
            raise UserError(f"Error: {e} on element '{child.tag}': {child._loc_str}")  # type: ignore

    if program_image is None:
        raise ValueError("program_image must be specified")

    return VirtualMachine(
        name,
        vm_id,
        program_image,
        device_tree,
        init_ram_disk,
        tuple(maps),
        priority,
        budget,
        period
    )


def _check_no_text(el: ET.Element) -> None:
    if not (el.text is None or el.text.strip() == ""):
        raise UserError(f"Error: unexpected text found in element '{el.tag}' @ {el._loc_str}")  # type: ignore
    if not (el.tail is None or el.tail.strip() == ""):
        raise UserError(f"Error: unexpected text found after element '{el.tag}' @ {el._loc_str}")  # type: ignore
    for child in el:
        _check_no_text(child)


def xml2system(filename: Path, plat_desc: PlatformDescription) -> SystemDescription:
    try:
        tree = ET.parse(filename, parser=LineNumberingParser(filename))
    except ET.ParseError as e:
        line, column = e.position
        raise UserError(f"XML parse error: {filename}:{line}.{column}")

    root = tree.getroot()
    memory_regions = []
    protection_domains = []
    channels = []

    # Ensure there is no non-whitespace text
    _check_no_text(root)

    for child in root:
        try:
            if child.tag == "memory_region":
                memory_regions.append(xml2mr(child, plat_desc))
            elif child.tag == "protection_domain":
                protection_domains.append(xml2pd(child))
            elif child.tag == "channel":
                channels.append(xml2channel(child))
            else:
                raise UserError(f"Invalid XML element '{child.tag}': {child._loc_str}")  # type: ignore
        except ValueError as e:
            raise UserError(f"Error: {e} on element '{child.tag}': {child._loc_str}")  # type: ignore
        except MissingAttribute as e:
            raise UserError(f"Error: Missing required attribute '{e.attribute_name}' on element '{e.element.tag}': {e.element._loc_str}")  # type: ignore

    return SystemDescription(
        memory_regions=memory_regions,
        protection_domains=protection_domains,
        channels=channels,
    )<|MERGE_RESOLUTION|>--- conflicted
+++ resolved
@@ -91,20 +91,13 @@
     setvars: Tuple[SysSetVar, ...]
     child_pds: Tuple["ProtectionDomain", ...]
     parent: Optional["ProtectionDomain"]
-<<<<<<< HEAD
-=======
     virtual_machine: Optional["VirtualMachine"]
->>>>>>> 0808b586
     has_children: bool
     element: ET.Element
 
     @property
     def needs_ep(self) -> bool:
-<<<<<<< HEAD
-        return self.pp or self.has_children
-=======
         return self.pp or self.has_children or self.virtual_machine
->>>>>>> 0808b586
 
 
 @dataclass(frozen=True, eq=True)
@@ -124,14 +117,13 @@
     id_b: int
     element: ET.Element
 
-<<<<<<< HEAD
-=======
 # @ivanv: If we are going to have a specified vaddr, we need to
 # have additional checks on it perhaps?
 @dataclass(frozen=True, eq=True)
 class Image:
     path: Path
     vaddr: int
+
 
 @dataclass(frozen=True, eq=True)
 class VirtualMachine:
@@ -145,7 +137,6 @@
     budget: int
     period: int
 
->>>>>>> 0808b586
 
 def _pd_tree_to_list(root_pd: ProtectionDomain, parent_pd: Optional[ProtectionDomain]) -> Tuple[ProtectionDomain, ...]:
     # Check child PDs have unique identifiers
@@ -161,12 +152,8 @@
 
 
 def _pd_flatten(pds: Iterable[ProtectionDomain]) -> Tuple[ProtectionDomain, ...]:
-<<<<<<< HEAD
-    """Given an iterable of protection domains flatten the tree representation
-=======
     """
     Given an iterable of protection domains flatten the tree representation
->>>>>>> 0808b586
     into a flat tuple.
 
     In doing so the representation is changed from "Node with list of children",
@@ -324,10 +311,7 @@
     irqs = []
     setvars = []
     child_pds = []
-<<<<<<< HEAD
-=======
     virtual_machine = None
->>>>>>> 0808b586
     for child in pd_xml:
         try:
             if child.tag == "program_image":
@@ -358,13 +342,10 @@
                 setvars.append(SysSetVar(symbol, region_paddr=region_paddr))
             elif child.tag == "protection_domain":
                 child_pds.append(xml2pd(child, is_child=True))
-<<<<<<< HEAD
-=======
             elif child.tag == "virtual_machine":
                 if virtual_machine is not None:
                     raise UserError("virtual_machine must only be specified once")
                 virtual_machine = xml2vm(child)
->>>>>>> 0808b586
             else:
                 raise UserError(f"Invalid XML element '{child.tag}': {child._loc_str}")  # type: ignore
         except ValueError as e:
@@ -386,10 +367,7 @@
         tuple(setvars),
         tuple(child_pds),
         None,
-<<<<<<< HEAD
-=======
         virtual_machine,
->>>>>>> 0808b586
         len(child_pds) > 0,
         pd_xml
     )
